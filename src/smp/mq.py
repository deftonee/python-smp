from __future__ import print_function, division, absolute_import, unicode_literals

import ssl
import json
import logging
import functools
import threading

import pika
import certifi
import pika.exceptions
from pika.spec import PERSISTENT_DELIVERY_MODE

log = logging.getLogger(__name__)


def protect_from_disconnect(func):
    max_tries = 2

    def wrapper(client, *args, **kwargs):
        tries_left = max_tries
        err = None
        while tries_left > 0:
            try:
                return func(client, *args, **kwargs)
            except pika.exceptions.ConnectionClosed as e:
                err = e
            except pika.exceptions.ChannelClosed as e:
                if e.args[0] == 403:  # ACCESS_REFUSED
                    raise e
                err = e
            tries_left -= 1
        raise err
    return wrapper


def make_thread_safe(func):
    def wrapper(client, *args, **kwargs):
        if client.thread_safe:
            lock = getattr(client, '_lock', None)
            if not lock:
                lock = threading.Lock()
                client._lock = lock
            with client._lock:
                return func(client, *args, **kwargs)
        else:
            return func(client, *args, **kwargs)
    return wrapper


class SmpMqClient(object):
    main_exchange = 'smp'
    requeue_message_on_exception = True
    unsubscribe_on_unknown_event = False
    durable = True

    class UnknownEvent(Exception):
        pass

    class StopConsuming(Exception):
        pass

    def __init__(self, url=None, auth=None, thread_safe=False):
        if url is None:
            url = 'amqps://mq.smp.io:5671/'

        self.cp = ConnectionParameters(url, auth)
        if self.cp.credentials:
            self._username = self.cp.credentials.username
        else:
            self._username = None

        self._queue = None
        self.conn = None
        self.channel = None
        self.thread_safe = thread_safe

    def connect(self):
        if self.conn is None or self.conn.is_closed:
            self.conn = pika.BlockingConnection(self.cp)
            self.channel = None

        if self.channel is None or self.channel.is_closed:
            self.channel = self.conn.channel()
            self.channel.confirm_delivery()

    @property
    def queue(self):
        if self._queue is None:
            self.connect()
            exclusive = not self._username
            durable = self.durable and not exclusive
            result = self.channel.queue_declare(self._username or '', durable=durable, exclusive=exclusive)
            self._queue = result.method.queue

        return self._queue

    @staticmethod
    def get_routing_key(event_name, owner_id='*', subowner_id='*'):
        return '.'.join(str(i) for i in (event_name, owner_id, subowner_id, ''))

    @protect_from_disconnect
    @make_thread_safe
    def subscribe(self, event_name, owner_id='*', subowner_id='*'):
        routing_key = self.get_routing_key(event_name, owner_id, subowner_id) + '#'
        self.connect()
        self.channel.queue_bind(exchange=self.main_exchange, queue=self.queue, routing_key=routing_key)
        log.info('Subscribed to %s', routing_key)

    def unsubscribe(self, event_name, owner_id='*', subowner_id='*'):
        routing_key = self.get_routing_key(event_name, owner_id, subowner_id) + '#'
        self.unsubscribe_by_routing_key(routing_key)

    @protect_from_disconnect
    @make_thread_safe
    def unsubscribe_by_routing_key(self, routing_key):
        self.connect()
        self.channel.queue_unbind(exchange=self.main_exchange, queue=self.queue, routing_key=routing_key)
        log.info('Unsubscribed from %s', routing_key)

    @protect_from_disconnect
    @make_thread_safe
    def publish(self, event_name, data=None, owner_id=None, subowner_id=None, headers=None):
        routing_key = self.get_routing_key(event_name, owner_id, subowner_id)
        self.connect()

        body = json.dumps(data, separators=(',', ':'))

        if headers is None:
            headers = {}
        headers['message-type'] = 'smp'
        headers['event-name'] = event_name

        properties = pika.BasicProperties(
            content_type='application/json',
            delivery_mode=PERSISTENT_DELIVERY_MODE,
            headers=headers)

<<<<<<< HEAD
        self.channel.basic_publish(exchange=self.main_exchange, routing_key=routing_key, body=body, properties=properties)
=======
        self.channel.basic_publish(exchange=self.main_exchange,
                                   routing_key=routing_key,
                                   body=body,
                                   properties=properties)
>>>>>>> a26bcc3d
        log.info('Published %s', routing_key)

    @protect_from_disconnect
    @make_thread_safe
    def consume(self, callback, inactivity_timeout=None):
        self.connect()
        my_callback = functools.partial(self._internal_callback, callback)

        try:
            if inactivity_timeout is None:
                self.channel.basic_consume(on_message_callback=my_callback, queue=self.queue, auto_ack=False)
                log.info('Starting consuming')
                self.channel.start_consuming()
            else:
                for method, properties, body in self.channel.consume(queue=self.queue, auto_ack=False,
                                                                     inactivity_timeout=inactivity_timeout):
                    if (method, properties, body) == (None, None, None):
                        break
                    else:
                        my_callback(self.channel, method, properties, body)
        except self.StopConsuming:
            pass

    def _internal_callback(self, callback, channel, method, properties, body):
        force_reject = False

        try:
            message_type = properties.headers.get('message-type')
            if message_type == 'smp':
                event_name = properties.headers['event-name']
                log.info('Received SMP event %s', event_name)
                data = json.loads(body)
                try:
                    callback(event_name, data)
                except self.UnknownEvent:
                    if self.unsubscribe_on_unknown_event:
                        log.warning('Unknown event %s received, unsubscribing', event_name)
                        self.unsubscribe_by_routing_key(method.routing_key)
                        force_reject = True
                    raise
            else:
                log.error('Got unknown message-type %s, ignoring', message_type)
        except self.StopConsuming:
            channel.basic_reject(delivery_tag=method.delivery_tag, requeue=True)
            raise
        except Exception:
            log.exception('Failed to handle SMP event')
            requeue = not force_reject or self.requeue_message_on_exception
            channel.basic_reject(delivery_tag=method.delivery_tag, requeue=requeue)
        else:
            channel.basic_ack(delivery_tag=method.delivery_tag)


class ConnectionParameters(pika.URLParameters):
    DEFAULT_BLOCKED_CONNECTION_TIMEOUT = 30
    DEFAULT_CONNECTION_ATTEMPTS = 3

    # Current implementation uses blocking connection in single threaded environment.
    # This setup doesn't support background heartbeats.
    # https://github.com/pika/pika/issues/752
    DEFAULT_HEARTBEAT_TIMEOUT = 0

    def __init__(self, url, auth=None):
        url = url.replace('amqp+ssl://', 'amqps://')  # TODO: remove
        super(ConnectionParameters, self).__init__(url)

        if self.ssl_options:
            ssl_context = ssl.create_default_context(
                cafile=certifi.where(),
            )
            ssl_context.check_hostname = True  # by default, but can change without prior deprecation
            self.ssl_options = pika.connection.SSLOptions(
                server_hostname=self.host,
                context=ssl_context,
            )

        if auth:
            self.credentials = pika.PlainCredentials(*auth)<|MERGE_RESOLUTION|>--- conflicted
+++ resolved
@@ -136,14 +136,10 @@
             delivery_mode=PERSISTENT_DELIVERY_MODE,
             headers=headers)
 
-<<<<<<< HEAD
-        self.channel.basic_publish(exchange=self.main_exchange, routing_key=routing_key, body=body, properties=properties)
-=======
         self.channel.basic_publish(exchange=self.main_exchange,
                                    routing_key=routing_key,
                                    body=body,
                                    properties=properties)
->>>>>>> a26bcc3d
         log.info('Published %s', routing_key)
 
     @protect_from_disconnect
