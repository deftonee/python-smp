--- conflicted
+++ resolved
@@ -3,10 +3,6 @@
 import ssl
 import json
 import logging
-<<<<<<< HEAD
-from urlparse import urlsplit
-=======
->>>>>>> b639c652
 
 import pika
 import certifi
@@ -59,51 +55,6 @@
         self.conn = None
         self.channel = None
 
-<<<<<<< HEAD
-    @staticmethod
-    def build_connection_params(url, auth=None):
-        cp = pika.ConnectionParameters(blocked_connection_timeout=30, connection_attempts=3)
-        url_bits = urlsplit(url)
-
-        cp.host = url_bits.hostname
-
-        if url_bits.port:
-            cp.port = url_bits.port
-
-        if auth:
-            cp.credentials = pika.PlainCredentials(*auth)
-        elif url_bits.username or url_bits.password:
-            cp.credentials = pika.PlainCredentials(url_bits.username, url_bits.password)
-
-        url_scheme_parts = url_bits.scheme.split('+')
-
-        try:
-            url_scheme_parts.remove('amqp')
-        except KeyError:
-            raise ValueError('non AMQP url', url)
-
-        if 'ssl' in url_scheme_parts:
-            url_scheme_parts.remove('ssl')
-
-            if not url_bits.port:
-                cp.port = 5671
-
-            cp.ssl = True
-            cp.ssl_options = {
-                'server_hostname': cp.host,
-                'context': {
-                    'cafile': certifi.where(),
-                    'check_hostname': True,
-                },
-            }
-
-        if url_scheme_parts:
-            raise ValueError('unknown AMQP protocol extensions', url_scheme_parts)
-
-        return cp
-
-=======
->>>>>>> b639c652
     def connect(self):
         if self.conn is None or self.conn.is_closed:
             self.conn = pika.BlockingConnection(self.cp)
@@ -206,7 +157,7 @@
 
     def __init__(self, url, auth=None):
         url = url.replace('amqp+ssl://', 'amqps://')  # TODO: remove
-        super().__init__(url)
+        super(ConnectionParameters, self).__init__(url)
 
         self.ssl_options = {
             'server_hostname': self.host,
