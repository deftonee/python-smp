from __future__ import print_function, division, absolute_import, unicode_literals

import ssl
import json
import logging
from urlparse import urlsplit

import pika
import certifi
import pika.exceptions
from pika.spec import PERSISTENT_DELIVERY_MODE

log = logging.getLogger(__name__)


def protect_from_disconnect(func):
    def wrapper(client, *args, **kwargs):
        try:
            return func(client, *args, **kwargs)
        except (pika.exceptions.ConnectionClosed, pika.exceptions.ChannelClosed):
            log.debug('Connection error, reconnecting')
            client.connect()
            return func(client, *args, **kwargs)
    return wrapper


<<<<<<< HEAD
class SmpMqClient(object):
    default_url = 'amqp+ssl://mq.smp.io:5671/'
=======
class SmpMqClient:
>>>>>>> eb48751e
    main_exchange = 'smp'
    requeue_message_on_exception = True
    unsubscribe_on_unknown_event = False
    durable = True

    class UnknownEvent(Exception):
        pass

    def __init__(self, *, url=None, auth=None):
        if url is None:
            url = 'amqp+ssl://mq.smp.io:5671/'

        self.cp = self.build_connection_params(url, auth)
        if self.cp.credentials:
            self._username = self.cp.credentials.username
        else:
            self._username = None

        self._queue = None
        self.conn = None
        self.channel = None

    @staticmethod
    def build_connection_params(url, auth=None):
        cp = pika.ConnectionParameters(blocked_connection_timeout=30, connection_attempts=3)
        url_bits = urlsplit(url)

        cp.host = url_bits.hostname

        if url_bits.port:
            cp.port = url_bits.port

        if auth:
            cp.credentials = pika.PlainCredentials(*auth)
        elif url_bits.username or url_bits.password:
            cp.credentials = pika.PlainCredentials(url_bits.username, url_bits.password)

        url_scheme_parts = url_bits.scheme.split('+')

        try:
            url_scheme_parts.remove('amqp')
        except KeyError:
            raise ValueError('non AMQP url', url)

        if 'ssl' in url_scheme_parts:
            url_scheme_parts.remove('ssl')

            if not url_bits.port:
                cp.port = 5671

            cp.ssl = True
            cp.ssl_options = {
                'server_hostname': cp.host,
                'context': {
                    'cafile': certifi.where(),
                    'check_hostname': True,
                },
            }

        if url_scheme_parts:
            raise ValueError('unknown AMQP protocol extensions', url_scheme_parts)

        return cp

    def connect(self):
        if self.conn is None or self.conn.is_closed:
            self.conn = pika.BlockingConnection(self.cp)
            self.channel = None

        if self.channel is None or self.channel.is_closed:
            self.channel = self.conn.channel()

    @property
    def queue(self):
        if self._queue is None:
            self.connect()
            exclusive = not self._username
            durable = self.durable and not exclusive
            result = self.channel.queue_declare(self._username or '', durable=durable, exclusive=exclusive)
            self._queue = result.method.queue

        return self._queue

    @staticmethod
    def get_routing_key(event_name, owner_id='*', subowner_id='*'):
        return '.'.join((event_name, owner_id, subowner_id, ''))

    @protect_from_disconnect
    def subscribe(self, event_name, owner_id='*', subowner_id='*'):
        routing_key = self.get_routing_key(event_name, owner_id, subowner_id) + '#'
        self.connect()
        self.channel.queue_bind(exchange=self.main_exchange, queue=self.queue, routing_key=routing_key)
        log.info('Subscribed to %s', routing_key)

    def unsubscribe(self, event_name, owner_id='*', subowner_id='*'):
        routing_key = self.get_routing_key(event_name, owner_id, subowner_id)
        self.unsubscribe_by_routing_key(routing_key)

    @protect_from_disconnect
    def unsubscribe_by_routing_key(self, routing_key):
        self.connect()
        self.channel.queue_unbind(exchange=self.main_exchange, queue=self.queue, routing_key=routing_key)
        log.info('Unsubscribed from %s', routing_key)

    @protect_from_disconnect
    def publish(self, event_name, owner_id=None, subowner_id=None, data=None):
        routing_key = self.get_routing_key(event_name, owner_id, subowner_id)
        self.connect()
        body = json.dumps(data, separators=(',', ':'))
        properties = pika.BasicProperties(
            content_type='application/json',
            delivery_mode=PERSISTENT_DELIVERY_MODE,
            headers={
                'message-type': 'smp',
                'event-name': event_name,
            })
        self.channel.publish(exchange=self.main_exchange, routing_key=routing_key, body=body, properties=properties)
        log.info('Published %s', routing_key)

    @protect_from_disconnect
    def consume(self, callback):
        self.connect()

        def internal_callback(channel, method, properties, body):
            force_reject = False

            try:
                message_type = properties.headers.get('message-type')
                if message_type == 'smp':
                    event_name = properties.headers['event-name']
                    log.info('Received SMP event %s', event_name)
                    data = json.loads(body)
                    try:
                        callback(event_name, data)
                    except self.UnknownEvent:
                        if self.unsubscribe_on_unknown_event:
                            log.warning('Unknown event %s received, unsubscribing', event_name)
                            self.unsubscribe_by_routing_key(method.routing_key)
                            force_reject = True
                        raise
                else:
                    log.error('Got unknown message-type %s, ignoring', message_type)
            except Exception:
                log.exception('Failed to handle SMP event')
                requeue = not force_reject or self.requeue_message_on_exception
                channel.basic_reject(delivery_tag=method.delivery_tag, requeue=requeue)
            else:
                channel.basic_ack(delivery_tag=method.delivery_tag)

        self.channel.basic_consume(internal_callback, queue=self.queue, no_ack=False)
        log.info('Starting consuming')
        self.channel.start_consuming()


# =====================================================
# Monkeypatch pika to support SSLContext.check_hostname
# TODO: send pull request
# =====================================================

from pika.adapters.base_connection import BaseConnection  # noqa


def _wrap_socket(self, sock):
    ssl_options = self.params.ssl_options or {}
    ctx_options = ssl_options.pop('context', None)

    if ctx_options:
        check_hostname = ctx_options.pop('check_hostname', False)
        ctx = ssl.create_default_context(**ctx_options)
        ctx.check_hostname = check_hostname
        return ctx.wrap_socket(sock, do_handshake_on_connect=self.DO_HANDSHAKE, **ssl_options)
    else:
        return _original_wrap_socket(self, sock)


_original_wrap_socket = BaseConnection._wrap_socket
BaseConnection._wrap_socket = _wrap_socket<|MERGE_RESOLUTION|>--- conflicted
+++ resolved
@@ -24,12 +24,7 @@
     return wrapper
 
 
-<<<<<<< HEAD
 class SmpMqClient(object):
-    default_url = 'amqp+ssl://mq.smp.io:5671/'
-=======
-class SmpMqClient:
->>>>>>> eb48751e
     main_exchange = 'smp'
     requeue_message_on_exception = True
     unsubscribe_on_unknown_event = False
@@ -38,7 +33,7 @@
     class UnknownEvent(Exception):
         pass
 
-    def __init__(self, *, url=None, auth=None):
+    def __init__(self, url=None, auth=None):
         if url is None:
             url = 'amqp+ssl://mq.smp.io:5671/'
 
