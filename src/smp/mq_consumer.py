from __future__ import print_function, division, absolute_import, unicode_literals

import sys
import time
import signal
import logging
from collections import defaultdict

from .mq import SmpMqClient

log = logging.getLogger(__name__)


class SmpMqConsumer:
    def __init__(self, mq):
        self.mq = mq
        self.running = False
        self.unique_tuples = set()
        self.funcs = defaultdict(list)

    def subscribe(self, func, event_name, owner_id='*', subowner_id='*'):
        if self.running:
            self.mq.subscribe(event_name, owner_id, subowner_id)
        self.unique_tuples.add((event_name, owner_id, subowner_id))
        self.funcs[event_name].append(func)

<<<<<<< HEAD
    def forget(self, *event_names, **kwargs):
        timeout = kwargs.pop('timeout', 5)

=======
    def forget(self, *event_names, owner_id='*', subowner_id='*', timeout=5):
>>>>>>> f3963e25
        for event_name in event_names:
            self.mq.unsubscribe(event_name, owner_id, subowner_id)
            self.unique_tuples.discard((event_name, owner_id, subowner_id))
            try:
                del self.funcs[event_name]
            except KeyError:
                pass

        end_time = time.time() + timeout

        def callback(event_name, data):
            global end_time

            if event_name in event_names:
                # acknowledge and ignore
                end_time = time.time() + timeout
            else:
                if time.time() > end_time:
                    raise SmpMqClient.StopConsuming  # exit
                else:
                    raise SmpMqClient.UnknownEvent  # reject and requeue

        self.mq.consume(callback, inactivity_timeout=timeout)

    def run(self):
        for event_name, owner_id, subowner_id in self.unique_tuples:
            self.mq.subscribe(event_name, owner_id, subowner_id)

        def callback(event_name, data):
            event_funcs = self.funcs[event_name]
            if not event_funcs:
                raise SmpMqClient.UnknownEvent(event_name)

            for func in event_funcs:
                func(data)

        signal.signal(signal.SIGINT, shutdown)
        signal.signal(signal.SIGTERM, shutdown)

        self.running = True
        try:
            self.mq.consume(callback)
        finally:
            self.running = False


def shutdown(signum, frame):
    """
    Shutdown is called if the process receives a TERM signal. This way
    we try to prevent an ugly stacktrace being rendered to the user on
    a normal shutdown.
    """
    log.info("Shutting down")
    sys.exit(0)<|MERGE_RESOLUTION|>--- conflicted
+++ resolved
@@ -24,13 +24,11 @@
         self.unique_tuples.add((event_name, owner_id, subowner_id))
         self.funcs[event_name].append(func)
 
-<<<<<<< HEAD
     def forget(self, *event_names, **kwargs):
         timeout = kwargs.pop('timeout', 5)
+        owner_id = kwargs.pop('owner_id', '*')
+        subowner_id = kwargs.pop('subowner_id', '*')
 
-=======
-    def forget(self, *event_names, owner_id='*', subowner_id='*', timeout=5):
->>>>>>> f3963e25
         for event_name in event_names:
             self.mq.unsubscribe(event_name, owner_id, subowner_id)
             self.unique_tuples.discard((event_name, owner_id, subowner_id))
