--- conflicted
+++ resolved
@@ -167,12 +167,9 @@
         if request.json is None:
             request.json = {}
         request.json.setdefault('credential', self.credential)
-<<<<<<< HEAD
-        return super(MediaClient, self).request(request, timeout=timeout)
-=======
         if request.files and request.json:
             self._make_multipart_json(request)
-        return super().request(request, timeout=timeout)
+        return super(MediaClient, self).request(request, timeout=timeout)
 
     def _make_multipart_json(self, request):
         """
@@ -185,5 +182,4 @@
             raise NotImplementedError(
                 '"data" already set, unable to update "data" with "json" content')
         request.data = {'json': json.dumps(request.json, indent=None, separators=(',', ':'))}
-        request.json = None
->>>>>>> b8ef2954
+        request.json = None