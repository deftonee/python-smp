from __future__ import print_function, division, absolute_import, unicode_literals

import copy
import functools

from .exceptions import NoMatchingCredential, MultipleObjectsReturned

from httpapiclient import BaseApiClient, DEFAULT_TIMEOUT, ApiRequest
from httpapiclient.mixins import JsonResponseMixin, HelperMethodsMixin


class SmpApiRequest(ApiRequest):
    def __init__(self, *args, **kwargs):
        kwargs = self._prepare_params(kwargs)
        super().__init__(*args, **kwargs)

    @staticmethod
    def _prepare_params(kwargs):
        """
        django-filters lookup type "__in" in most cases support only ?field__in=v1,v2,v3 syntax
        also it makes your query params shorter
        """
        params = kwargs.get('params', {})
        for param, value in params.items():
            if param.endswith('__in') and isinstance(value, (set, list, tuple)):
                params[param] = ','.join(str(i) for i in value)
        return kwargs


class SmpApiClient(JsonResponseMixin, HelperMethodsMixin, BaseApiClient):
    request_class = SmpApiRequest

<<<<<<< HEAD
    def __init__(self, base_url=None, basic_auth=None):
        super(SmpApiClient, self).__init__()
=======
    def __init__(self, *, base_url=None, basic_auth=None):
        super().__init__()
>>>>>>> eb48751e
        if base_url is None:
            base_url = 'https://api.smp.io/'

        self.base_url = base_url
        self.session.auth = basic_auth

    def get_media_client(self, credential):
        return MediaClient(credential, session=self.session, base_url=self.base_url)

    def wrap_with_media_client(self, func, account_page_id, permissions, fail_silently=False):
        """
        Usage:

        def do_something(client, arg1, kwarg1=None):
            client.get(...)

        do_something_wrapped = smp.wrap_with_media_client(do_something, account_page_id, permissions)
        do_something_wrapped(arg1, kwarg1=kwarg1)  # Calls function do_something multiple times,
                                                   # until one of things happen:
                                                   # 1. do_something return successfully
                                                   # 2. do_something raises any exception that is not
                                                   #    'Unauthorized credential'
                                                   # 3. no matching credential found (NoMatchingCredential raised)
        """
        @functools.wraps(func)
        def wrapped(*args, **kwargs):
            while True:
                try:
                    credential = self.get('account-credentials/v1/best-credential', params={
                        'account_page_id': account_page_id,
                        'permissions': permissions,
                    })
                except self.NotFoundError:
                    if fail_silently:
                        return NoMatchingCredential()
                    else:
                        raise NoMatchingCredential()

                client = self.get_media_client(credential)

                try:
                    return func(client, *args, **kwargs)
                except MediaClient.ClientError as e:
                    # TODO: use error codes
                    if e.level == 'http' and e.code == 400 and e.data.get('detail') == 'Unauthorized credential':
                        # this error publishes "account-credentials/account-credential" event
                        # which is handled by "account-credentials" service and credential is marked as "lost"
                        continue
                    else:
                        raise e

        return wrapped

    def decorate_with_media_client(self, *args, **kwargs):
        def decorator(func):
            return self.wrap_with_media_client(func, *args, **kwargs)
        return decorator

    def get_one(self, path, timeout=DEFAULT_TIMEOUT, **kwargs):
        kwargs.setdefault('params', dict())
        kwargs['params']['page_size'] = 1
        response = self.get(path, timeout=timeout, **kwargs)
        if response.get('next'):
            raise MultipleObjectsReturned()
        results = response['results']
        if results:
            return results[0]

    def count_resource(self, path, timeout=DEFAULT_TIMEOUT, **kwargs):
        kwargs['raw_response'] = True
        response = self.head(path, timeout=timeout, **kwargs)
        if 'X-Total-Count' not in response.headers:
            raise self.ServerError(level='smp', code=response.code,
                                   status_text='X-Total-Count header does not exist', content=response.headers)

        count = response.headers['X-Total-Count']
        if not count.isdigit():
            raise self.ServerError(level='smp', code=response.code,
                                   status_text='X-Total-Count header not int', content=response.headers)

        return int(count)

    def iterate_resource(self, path, timeout=DEFAULT_TIMEOUT, limit=None, **kwargs):
        if limit:
            kwargs.setdefault('params', dict())
            kwargs['params']['page_size'] = limit

        does_have_next_page = True
        resource_counter = 0
        while does_have_next_page:
            response = self.get(path, timeout=timeout, **kwargs)
            if not response['next']:
                does_have_next_page = False
            else:
                # drop query params, because they are in next url
                path = response['next']
                kwargs['params'] = dict()

            for row in response['results']:
                if limit and resource_counter >= limit:
                    return
                yield row
                resource_counter += 1


class MediaClient(SmpApiClient):
<<<<<<< HEAD
    def __init__(self, credential, session=None):
        super(MediaClient, self).__init__()
=======
    def __init__(self, credential, *, session=None, base_url=None):
        super().__init__(base_url=base_url)
>>>>>>> eb48751e

        self.credential = copy.copy(credential)
        if session is not None:
            self.session = session

        if not self.credential.get('app') and self.credential['app_id']:
<<<<<<< HEAD
            self.credential['app'] = self.get('apps/v1/by-id/' + self.credential['app_id'])
=======
            self.credential['app'] = self.get(f'apps/v1/by-id/{self.credential["app_id"]}')
            self.credential['app']['credential'] = self.get_one(f'app-credentials/v1/credentials/', params={
                'app_id': self.credential['app']['id']
            })
>>>>>>> eb48751e

        self.medium = self.credential['medium']
        self.base_url = self.base_url + 'client-{}/'.format(self.medium)

    def request(self, request, timeout=DEFAULT_TIMEOUT):
        if request.json is None:
            request.json = {}
        request.json.setdefault('credential', self.credential)
        return super(MediaClient, self).request(request, timeout=timeout)<|MERGE_RESOLUTION|>--- conflicted
+++ resolved
@@ -12,7 +12,7 @@
 class SmpApiRequest(ApiRequest):
     def __init__(self, *args, **kwargs):
         kwargs = self._prepare_params(kwargs)
-        super().__init__(*args, **kwargs)
+        super(SmpApiRequest, self).__init__(*args, **kwargs)
 
     @staticmethod
     def _prepare_params(kwargs):
@@ -30,13 +30,8 @@
 class SmpApiClient(JsonResponseMixin, HelperMethodsMixin, BaseApiClient):
     request_class = SmpApiRequest
 
-<<<<<<< HEAD
     def __init__(self, base_url=None, basic_auth=None):
         super(SmpApiClient, self).__init__()
-=======
-    def __init__(self, *, base_url=None, basic_auth=None):
-        super().__init__()
->>>>>>> eb48751e
         if base_url is None:
             base_url = 'https://api.smp.io/'
 
@@ -143,27 +138,18 @@
 
 
 class MediaClient(SmpApiClient):
-<<<<<<< HEAD
-    def __init__(self, credential, session=None):
-        super(MediaClient, self).__init__()
-=======
-    def __init__(self, credential, *, session=None, base_url=None):
-        super().__init__(base_url=base_url)
->>>>>>> eb48751e
+    def __init__(self, credential, session=None, base_url=None):
+        super(MediaClient, self).__init__(base_url=base_url)
 
         self.credential = copy.copy(credential)
         if session is not None:
             self.session = session
 
         if not self.credential.get('app') and self.credential['app_id']:
-<<<<<<< HEAD
             self.credential['app'] = self.get('apps/v1/by-id/' + self.credential['app_id'])
-=======
-            self.credential['app'] = self.get(f'apps/v1/by-id/{self.credential["app_id"]}')
-            self.credential['app']['credential'] = self.get_one(f'app-credentials/v1/credentials/', params={
+            self.credential['app']['credential'] = self.get_one('app-credentials/v1/credentials/', params={
                 'app_id': self.credential['app']['id']
             })
->>>>>>> eb48751e
 
         self.medium = self.credential['medium']
         self.base_url = self.base_url + 'client-{}/'.format(self.medium)
