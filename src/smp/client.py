--- conflicted
+++ resolved
@@ -22,16 +22,10 @@
         """
         params = kwargs.get('params', {})
         for param, value in params.items():
-<<<<<<< HEAD
-            if param.endswith('__in'):
-                if not value:
-                    self.empty = True
-                if isinstance(value, (set, list, tuple)):
-                    params[param] = ','.join(str(i) for i in value)
-=======
+            if param.endswith('__in') and not value:
+                self.empty = True
             if isinstance(value, (set, list, tuple)):
                 params[param] = ','.join(str(i) for i in value)
->>>>>>> 0de35f15
         return kwargs
 
 
