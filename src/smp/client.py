from __future__ import print_function, division, absolute_import, unicode_literals

import copy
import functools

from .exceptions import NoMatchingCredential

from httpapiclient import BaseApiClient, DEFAULT_TIMEOUT
from httpapiclient.mixins import JsonResponseMixin, HelperMethodsMixin


<<<<<<< HEAD
class Request(ApiRequest):
    def __init__(self, *args, **kwargs):
        self.raw_response = kwargs.pop('raw_response', False)
        super(Request, self).__init__(*args, **kwargs)


=======
>>>>>>> 42b9dbdb
class SmpApiClient(JsonResponseMixin, HelperMethodsMixin, BaseApiClient):
    default_base_url = 'https://api.smp.io/'

    def __init__(self, base_url=None, basic_auth=None):
        super(SmpApiClient, self).__init__()
        if base_url is None:
            base_url = self.default_base_url

        self.base_url = base_url
        self.session.auth = basic_auth

    def get_media_client(self, credential):
        return MediaClient(credential=credential, session=self.session)

    def wrap_with_media_client(self, func, account_page_id, permissions, fail_silently=False):
        """
        Usage:

        def do_something(client, arg1, kwarg1=None):
            client.get(...)

        do_something_wrapped = smp.wrap_with_media_client(do_something, account_page_id, permissions)
        do_something_wrapped(arg1, kwarg1=kwarg1)  # Calls function do_something multiple times,
                                                   # until one of things happen:
                                                   # 1. do_something return successfully
                                                   # 2. do_something raises any exception that is not
                                                   #    'Unauthorized credential'
                                                   # 3. no matching credential found (NoMatchingCredential raised)
        """
        @functools.wraps(func)
        def wrapped(*args, **kwargs):
            while True:
                try:
                    credential = self.get('account-credentials/v1/best-credential', params={
                        'account_page_id': account_page_id,
                        'permissions': permissions,
                    })
                except self.NotFoundError:
                    if fail_silently:
                        return NoMatchingCredential()
                    else:
                        raise NoMatchingCredential()

                client = self.get_media_client(credential)

                try:
                    return func(client, *args, **kwargs)
                except MediaClient.ClientError as e:
                    # TODO: use error codes
                    if e.level == 'http' and e.code == 400 and e.data.get('detail') == 'Unauthorized credential':
                        # this error publishes "account-credentials/account-credential" event
                        # which is handled by "account-credentials" service and credential is marked as "lost"
                        continue
                    else:
                        raise e

        return wrapped

    def decorate_with_media_client(self, *args, **kwargs):
        def decorator(func):
            return self.wrap_with_media_client(func, *args, **kwargs)
        return decorator

    def get_one(self, path, timeout=DEFAULT_TIMEOUT, **kwargs):
        kwargs.setdefault('params', dict())
        kwargs['params']['page_size'] = 1
        response = self.get(path, timeout=timeout, **kwargs)
        results = response['results']
        if results:
            return results[0]

    def count_resource(self, path, timeout=DEFAULT_TIMEOUT, **kwargs):
        kwargs['raw_response'] = True
        response = self.head(path, timeout=timeout, **kwargs)
        if 'X-Total-Count' not in response.headers:
            raise self.ServerError(level='smp', code=response.code,
                                   status_text='X-Total-Count header does not exist', content=response.headers)

        count = response.headers['X-Total-Count']
        if not count.isdigit():
            raise self.ServerError(level='smp', code=response.code,
                                   status_text='X-Total-Count header not int', content=response.headers)

        return int(count)

    def iterate_resource(self, path, timeout=DEFAULT_TIMEOUT, limit=None, **kwargs):
        if limit:
            kwargs.setdefault('params', dict())
            kwargs['params']['page_size'] = limit

        does_have_next_page = True
        resource_counter = 0
        while does_have_next_page:
            response = self.get(path, timeout=timeout, **kwargs)
            if not response['next']:
                does_have_next_page = False
            else:
                # drop query params, because they are in next url
                path = response['next']
                kwargs['params'] = dict()

            for row in response['results']:
                if limit and resource_counter >= limit:
                    return
                yield row
                resource_counter += 1


class MediaClient(SmpApiClient):
    def __init__(self, credential, session=None):
        super(MediaClient, self).__init__()

        self.credential = copy.copy(credential)
        if session is not None:
            self.session = session

        if not self.credential.get('app') and self.credential['app_id']:
            self.credential['app'] = self.get('apps/v1/by-id/' + self.credential['app_id'])

        self.medium = self.credential['medium']
        self.base_url = self.base_url + 'client-{}/'.format(self.medium)

    def request(self, request, timeout=DEFAULT_TIMEOUT):
        if request.json is None:
            request.json = {}
        request.json.setdefault('credential', self.credential)
        return super(MediaClient, self).request(request, timeout=timeout)<|MERGE_RESOLUTION|>--- conflicted
+++ resolved
@@ -9,15 +9,6 @@
 from httpapiclient.mixins import JsonResponseMixin, HelperMethodsMixin
 
 
-<<<<<<< HEAD
-class Request(ApiRequest):
-    def __init__(self, *args, **kwargs):
-        self.raw_response = kwargs.pop('raw_response', False)
-        super(Request, self).__init__(*args, **kwargs)
-
-
-=======
->>>>>>> 42b9dbdb
 class SmpApiClient(JsonResponseMixin, HelperMethodsMixin, BaseApiClient):
     default_base_url = 'https://api.smp.io/'
 
