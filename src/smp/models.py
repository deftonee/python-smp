--- conflicted
+++ resolved
@@ -24,11 +24,8 @@
     bitly = 17
     yandex = 18
     pepper = 19
-<<<<<<< HEAD
-=======
     youtube = 20
     mytarget = 21
->>>>>>> 76315565
 
 
 @enum.unique
@@ -101,9 +98,6 @@
     ig_post_edit = 26
 
     ig_approve_friendship = 27
-<<<<<<< HEAD
-    ig_get_followers_pending = 28
-=======
     ig_get_followers_pending = 28
 
     ig_get_live_stream_key = 29
@@ -135,5 +129,4 @@
     UNAUTHORIZED_CREDENTIAL = 'Unauthorized credential.'
     UPLOAD_FORMAT_UNSUPPORTED = 'Medium is not support upload format.'
     UPLOAD_SIZE_TOO_BIG = 'Medium upload size limit exceeded.'
-    UPLOAD_INVALID = 'There was a problem with the upload id.'
->>>>>>> 76315565
+    UPLOAD_INVALID = 'There was a problem with the upload id.'