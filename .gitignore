--- conflicted
+++ resolved
@@ -1,8 +1,3 @@
-<<<<<<< HEAD
 *.py[co]
 *.egg-info
-=======
-__pycache__
-*.egg-info
-**/*.pyc
->>>>>>> b8ef2954
+**/*.pyc